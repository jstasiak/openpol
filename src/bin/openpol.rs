--- conflicted
+++ resolved
@@ -76,13 +76,9 @@
 
         Ok(Game {
             root_dir: root_dir.to_path_buf(),
-<<<<<<< HEAD
             data_dir: data_dir,
             audio_stream,
             audio_stream_handle,
-=======
-            data_dir,
->>>>>>> bdf82cc0
             music: None,
             paldat: paldat::Paldat::load(fs::File::open(root_dir.join("pal.dat")).unwrap())
                 .unwrap(),
@@ -364,29 +360,4 @@
         image13h::indices_to_rgb(screen.data(), game.paldat.palette_data(2), buffer);
         None
     }
-<<<<<<< HEAD
-=======
-}
-
-fn buffer_into_chunk(buffer: Box<[u8]>) -> Result<mixer::Chunk, String> {
-    let len = buffer.len();
-    let mut raw = unsafe {
-        sdl2_sys::mixer::Mix_QuickLoad_RAW(
-            Box::into_raw(buffer) as *mut u8,
-            len.try_into().unwrap(),
-        )
-    };
-    if raw.is_null() {
-        Err(get_error())
-    } else {
-        // allocated set to 1 makes SDL believe it allocated the memory for the chunk, so, when we drop
-        // the Chunk, SDL_FreeChunk will be called and it'll deallocate the memory. I believe this is
-        // fine, as long as free() is enough to deallocate Box<[u8]> (no special routines to call) and
-        // SDL uses the same allocator as Rust does (few tests confirm that).
-        unsafe {
-            (*raw).allocated = 1;
-        }
-        Ok(mixer::Chunk { raw, owned: true })
-    }
->>>>>>> bdf82cc0
 }